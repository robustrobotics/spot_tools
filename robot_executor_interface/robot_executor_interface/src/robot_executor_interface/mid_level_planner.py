import heapq
import numpy as np
import shapely
import threading
from scipy.ndimage import binary_dilation, convolve

def invert_pose(p):
    p_inv = np.zeros((4, 4))
    p_inv[:3, :3] = p[:3, :3].T
    p_inv[:3, 3] = -p[:3, :3].T @ p[:3, 3]
    p_inv[3, 3] = 1
    return p_inv

class OccupancyMap:
    """
    OccupancyMap is designed to be asynchronously updated by a ROS callback. To safely access the map, you do

    ```
        om = OccupancyMap(...)
        with om:
            # run the planner
    ```
    
    """
    def __init__(self, feedback, occupancy_map = None, map_resolution = None, map_origin = None, inflate_radius_meters = 0.5):
        self.feedback = feedback
        self.occupancy_map = occupancy_map
        self.map_resolution = map_resolution
        self.map_origin = map_origin
        self.robot_pose = None  # <robot>/odom frame
        self.inflate_radius_meters = inflate_radius_meters
        self.map_lock = threading.Lock() # used for async updates
        self.last_update_time = None

    def __enter__(self):
        self.map_lock.acquire()

    def __exit__(self, exc_type, exc_val, exc_tb):
        self.map_lock.release()

    def get_grid(self):
        return self.occupancy_map
    
    def clone_grid(self):
        return self.occupancy_map.copy() if self.occupancy_map is not None else None
    
    def set_grid(self, grid, resolution, origin, robot_pose, update_time):
        self.last_update_time = update_time
        self.occupancy_map = grid 
        self.map_resolution = resolution
        self.map_origin = origin
        self.robot_pose = robot_pose
        self.occupancy_map = self.inflate_obstacles(self.occupancy_map, self.inflate_radius_meters)
        self.feedback.print("DEBUG", f"Occupancy map updated: shape={self.occupancy_map.shape}, resolution={self.map_resolution}, origin=\n{self.map_origin}, robot_pose=\n{self.robot_pose}")

    def global_pose_to_grid_cell(self, pose):
        '''
        Input:
            - pose: (4,1) numpy array in map (global) frame
        Output:
            - (x, y): tuple in grid frame
        
        indexing: (i, j) = (row, col) = (y, x)
        '''
        pose_in_grid_frame = invert_pose(self.map_origin) @ pose # (4,1)
        
        # Convert the pose to grid coordinates
        grid_j = int(pose_in_grid_frame[0, 0] / self.map_resolution)
        grid_i = int(pose_in_grid_frame[1, 0] / self.map_resolution)
                
        return (grid_i, grid_j)
    
    def grid_cell_to_global_pose(self, cell_indx):
        '''
        Input:
            - cell: (x, y) tuple in grid frame
        Output:
            - pose: (4,1) numpy array in map (global) frame
        indexing: (i, j) = (row, col) = (y, x)
        '''
        i, j = cell_indx
        pose_in_grid_frame = np.array([j * self.map_resolution, i * self.map_resolution, 0, 1]).reshape(4,1)
        pose_in_global_frame = self.map_origin @ pose_in_grid_frame
        return pose_in_global_frame

    def inflate_obstacles(self, grid, inflate_radius_meters):
        '''
        Inflates obstacles in the occupancy grid by a given radius in meters.

        Input:
            - inflate_radius_meters: float, the radius to inflate obstacles by (in meters)

        Output:
            - inflated_grid: numpy array, the occupancy grid with inflated obstacles

        Note: This function creates a copy of the grid and returns it without modifying
              the original self.occupancy_map. Call set_grid() to update the grid.
        '''

        # Convert radius from meters to grid cells
        inflate_radius_cells = int(np.ceil(inflate_radius_meters / self.map_resolution))

        if inflate_radius_cells <= 0:
            self.feedback.print("INFO", f"Inflate radius too small ({inflate_radius_meters}m = {inflate_radius_cells} cells), returning original grid")
            return grid.copy()

        # Create binary mask of obstacles (occupied cells with value > 0)
        obstacle_mask = grid > 0

        # Create circular structuring element for dilation
        y, x = np.ogrid[-inflate_radius_cells:inflate_radius_cells+1,
                        -inflate_radius_cells:inflate_radius_cells+1]
        structuring_element = x**2 + y**2 <= inflate_radius_cells**2

        # Dilate the obstacle mask
        inflated_mask = binary_dilation(obstacle_mask, structure=structuring_element)

        # Create inflated grid (copy of original)
        inflated_grid = grid.copy()

        # Update cells that were free (0) but are now in inflated zone
        # Preserve unknown (-1) cells and already occupied cells
        newly_occupied = inflated_mask & (grid == 0)
        inflated_grid[newly_occupied] = 100

        return inflated_grid
    
class MidLevelPlanner:
    def __init__(self, occupancy_map: OccupancyMap, feedback, use_fake_path_planner = False, lookahead_distance_grid = 50):
        self.feedback = feedback
        # poses are 4x4 homogeneous transformation matrix
        self.robot_pose = None  # <robot>/odom frame
        # high level plan is in <robot>/odom frame
        self.lookahead_distance_grid = lookahead_distance_grid  # grid cells

        self.occupancy_map_obj = occupancy_map

        self.use_fake_path_planner = use_fake_path_planner
        
        self.set_robot_pose()
        self.global_pose_to_grid_cell = self.occupancy_map_obj.global_pose_to_grid_cell
        self.grid_cell_to_global_pose = self.occupancy_map_obj.grid_cell_to_global_pose
        
        self.feedback.print("INFO", f"MidLevelPlanner initialized, {self.use_fake_path_planner=}")
        if self.use_fake_path_planner:
            self.feedback.print("INFO", "NOTE: See path in <robot>odom frame")

    def set_robot_pose(self):
        self.robot_pose = self.occupancy_map_obj.robot_pose
    
    @property
    def occupancy_map(self) -> np.ndarray:
        return self.occupancy_map_obj.get_grid()
    
<<<<<<< HEAD
    def plan_path(self, high_level_path_metric):
=======

    def get_progress_along_path(self, path_shapely, current_point):
        self.feedback.print("INFO", f"Current point: {current_point}")
        current_point_shapely = shapely.Point(current_point[0], current_point[1]) # (x,y) = (col, row)
        return shapely.line_locate_point(path_shapely, current_point_shapely)

    def plan_path(self, high_level_path_metric, lookahead_distance_grid = 50):
>>>>>>> 6c609e3d
        '''
        Input: high level path in <robot>/odom frame, Nx2 numpy array
        Output: (bool, path) -> (success, path in odom frame)
        '''
        
        ## First get target point along the path
        # 1. project to current path distance
        # Assume self.robot_pose is in vision coordinate frame
        
<<<<<<< HEAD
        with self.occupancy_map_obj: #TODO: too ugly, any better way?
            # get robot pose 
            self.set_robot_pose()
            
            # convert poses to grid cells
            high_level_path_grid = [self.global_pose_to_grid_cell(np.array([pt[0], pt[1], 0, 1]).reshape(4,1)) for pt in high_level_path_metric[:, :2]]
            high_level_path_grid = np.array(high_level_path_grid).reshape(-1,2)
            self.feedback.print("DEBUG", f"High level path (grid cells): {high_level_path_grid}")
            current_point_grid = self.global_pose_to_grid_cell(self.robot_pose[:, 3].reshape(4,1))
            self.feedback.print("DEBUG", f"Current point (grid cell): {current_point_grid}")

            # convert poses to shapely points/lines
            high_level_path_shapely = shapely.LineString(high_level_path_grid)
            current_point_shapely = shapely.Point(current_point_grid[0], current_point_grid[1]) # (x,y) = (col, row)

            # where are we along the path?
            progress_distance_shapely = shapely.line_locate_point(high_level_path_shapely, current_point_shapely)
            self.feedback.print("DEBUG", f"Current point: {current_point_grid}, progress distance along path: {progress_distance_shapely}, lookahead distance: {self.lookahead_distance_grid}")
            progress_point_shapely = shapely.line_interpolate_point(high_level_path_shapely, progress_distance_shapely)
            
            # get line point at lookahead distance
            target_distance_shapely = progress_distance_shapely + self.lookahead_distance_grid
            target_point_shapely = shapely.line_interpolate_point(high_level_path_shapely, target_distance_shapely)
            
            # find the target in grid cell coordinates (make it free)
            target_point_grid = (int(target_point_shapely.x), int(target_point_shapely.y))
            target_point_grid_proj = self.project_goal_to_grid(target_point_grid)
            
=======
        # convert poses to grid cells
        high_level_path_grid = [self.global_pose_to_grid_cell(np.array([pt[0], pt[1], 0, 1]).reshape(4,1)) for pt in high_level_path_metric[:, :2]]
        high_level_path_grid = np.array(high_level_path_grid).reshape(-1,2)
        self.feedback.print("INFO", f"High level path (grid cells): {high_level_path_grid}")
        current_point_grid = self.global_pose_to_grid_cell(self.robot_pose[:, 3].reshape(4,1))
        self.feedback.print("INFO", f"Current point (grid cell): {current_point_grid}")

        # convert poses to shapely points/lines
        high_level_path_shapely = shapely.LineString(high_level_path_grid)
        # where are we along the path?
        progress_distance_shapely = self.get_progress_along_path(high_level_path_shapely, current_point_grid)
        self.feedback.print("INFO", f"Current point: {current_point_grid}, progress distance along path: {progress_distance_shapely}, lookahead distance: {lookahead_distance_grid}")
        
        # get line point at lookahead distance
        target_distance_shapely = progress_distance_shapely + lookahead_distance_grid
        target_point_shapely = shapely.line_interpolate_point(high_level_path_shapely, target_distance_shapely)
        
        # find the target in grid cell coordinates (make it free)
        target_point_grid = (int(target_point_shapely.x), int(target_point_shapely.y))
        target_point_grid_proj = self.project_goal_to_grid(target_point_grid, high_level_path_shapely)
        
>>>>>>> 6c609e3d

            output = {
                        'target_point_metric': self.grid_cell_to_global_pose(target_point_grid_proj),
                        'path_shapely': shapely.LineString(high_level_path_metric[:, :2]),
                        'path_waypoints_metric': []
                    }

            # plan using a_star
            a_star_path_grid = self.a_star(current_point_grid, target_point_grid_proj)
            
            if a_star_path_grid is None:
                # fall back using the high level path directly, and return empty visualization
                self.feedback.print("WARNING", "A* failed, falling back to high level path")
                return False, output
            
            # convert a_star path to metric coordinates
            a_star_path_metric = [self.grid_cell_to_global_pose((pt[0], pt[1])) for pt in a_star_path_grid]
            a_star_path_metric = np.array(a_star_path_metric).reshape(-1,4)
            a_star_path_metric = a_star_path_metric[:, :2]
            a_star_path_execute = a_star_path_metric

            # project global point to local index
            # TODO: add comment to explain code
            grid_path = [self.global_pose_to_grid_cell(np.array([pt[0], pt[1], 0, 1]).reshape(4,1)) for pt in high_level_path_metric[:, :2]]
            grid_path = np.array(grid_path)
            recovered_path = [self.grid_cell_to_global_pose((pt[0], pt[1])) for pt in grid_path]
            recovered_path = np.array(recovered_path).reshape(-1,4)    
            output['path_shapely'] = shapely.LineString(a_star_path_execute)
            output['path_waypoints_metric'] = a_star_path_metric
            return True, output

    def project_goal_to_grid_naive(self, goal):
        h, w = self.occupancy_map.shape
        bound_i, bound_j = [0, h-1], [0, w-1]

        projected_cell = (
            max(bound_i[0], min(goal[0], bound_i[1])),
            max(bound_j[0], min(goal[1], bound_j[1]))
        )
        if self.occupancy_map[projected_cell[0], projected_cell[1]] != 0:
            # if the goal is in an obstacle, find the nearest free cell
            free_cells = np.argwhere(self.occupancy_map == 0)
            if free_cells.size == 0:
                return None
            dists = np.linalg.norm(free_cells - np.array(projected_cell).T, axis=1)
            projected_cell = tuple(free_cells[np.argmin(dists)])
        
        # debug the cell projection is correct
        self.feedback.print("DEBUG", f"Projected cell: {projected_cell}")
        return projected_cell


<<<<<<< HEAD
    def project_goal_observed(self, goal):
        def is_free(cell):
            return self.occupancy_map[cell[0], cell[1]] == 0

        if is_free(goal):
            return goal
        free_cells = np.argwhere(self.occupancy_map == 0)
        if free_cells.size == 0:
            return None
        dists = np.linalg.norm(free_cells - np.array(goal).T, axis=1)
        return tuple(free_cells[np.argmin(dists)])

    def project_goal_unknown_frontier(self, goal):
        # Define a 4-connected kernel
=======
    def get_frontier_cells(self):
>>>>>>> 6c609e3d
        kernel = np.ones((3,3), dtype=np.uint8)
        kernel[1,1] = 0

        # Unknown neighbor count for each cell
        unknown_neighbors = convolve((self.occupancy_map == -1).astype(np.uint8), kernel, mode='constant', cval=1)

        # Edge mask (True for border cells)
        edge_mask = np.zeros_like(self.occupancy_map, dtype=bool)
        edge_mask[0, :] = True
        edge_mask[-1, :] = True
        edge_mask[:, 0] = True
        edge_mask[:, -1] = True

        # Frontier = free and (has unknown neighbor OR on edge)
<<<<<<< HEAD
        frontier_mask = (self.occupancy_map == 0) & ((unknown_neighbors > 0) | edge_mask)
=======
        frontier_mask = (self.occupancy_grid == 0) & ((unknown_neighbors > 0) | edge_mask)
        
>>>>>>> 6c609e3d
        frontier_cells = np.argwhere(frontier_mask)
    
        return frontier_cells


    def project_goal_observed(self, goal, path_shapely, epsilon=0):
        def is_free(cell):
            return self.occupancy_grid[cell[0], cell[1]] == 0

        if is_free(goal):
            return goal
        free_cells = np.argwhere(self.occupancy_grid == 0)
        frontier_cells = self.get_frontier_cells()
        if free_cells.size == 0:
            return None
        
        dists_free = np.linalg.norm(free_cells - np.array(goal).T, axis=1)

        free_cell_candidate = tuple(free_cells[np.argmin(dists_free)])
        free_cell_progress = self.get_progress_along_path(path_shapely, free_cell_candidate)

        if frontier_cells.size == 0:
            return free_cell_candidate


        # dists_frontier = np.linalg.norm(frontier_cells - np.array(goal).T, axis=1)
        dists_frontier = np.array([
            self.get_progress_along_path(path_shapely, frontier_cell) + np.linalg.norm(np.array(frontier_cell) - np.array(goal).T)
            for frontier_cell in frontier_cells
        ])
        frontier_cell_candidate = tuple(frontier_cells[np.argmax(dists_frontier)])
        frontier_cell_progress = self.get_progress_along_path(path_shapely, frontier_cell_candidate)

        if frontier_cell_progress + epsilon < free_cell_progress:
            return free_cell_candidate
        
        return frontier_cell_candidate


    def project_goal_unknown_frontier(self, goal):
        # Define a 4-connected kernel
        frontier_cells = self.get_frontier_cells()
        if frontier_cells.size == 0:
            return None
        dists = np.linalg.norm(frontier_cells - np.array(goal).T, axis=1)
        return tuple(frontier_cells[np.argmin(dists)])

    def project_goal_to_grid(self, goal, path_shapely):
        ## assumes that goal is in same coordinate frame as the occupancy grid
        # heurestic for right now will be clamping it to the occupancy grid.
        h, w = self.occupancy_map.shape
        bound_i, bound_j = [0, h-1], [0, w-1]

        def within_bounds(cell):
            return (bound_i[0] <= cell[0] <= bound_i[1]) and (bound_j[0] <= cell[1] <= bound_j[1])

        if within_bounds(goal):
            return self.project_goal_observed(goal, path_shapely)

        return self.project_goal_unknown_frontier(goal)

    def a_star(self, start, goal, diagonal_movement=True):
        '''
        Generated A* path planning algorithm.
        Programed by Gemini 2.5 Pro
        '''
        if diagonal_movement:
            connectivity = [(-1, 0), (1, 0), (0, -1), (0, 1),
                            (-1, -1), (-1, 1), (1, -1), (1, 1)]  # 8-way connectivity
        else:
            connectivity = [(-1, 0), (1, 0), (0, -1), (0, 1)]  # 4-way connectivity
            
        if self.occupancy_map is None:
            return None

        rows, cols = self.occupancy_map.shape
        
        def is_valid(cell):
            return 0 <= cell[0] < rows and 0 <= cell[1] < cols

        def is_obstacle(cell):
            # return self.occupancy_map[cell[0], cell[1]] != 0
            # -1 unknown, 100 occupied, 0 free
            return self.occupancy_map[cell[0], cell[1]] > 0 # threshold
            # TODO: might be the case

        def heuristic(a, b):
            return abs(a[0] - b[0]) + abs(a[1] - b[1])

        if not is_valid(start) or not is_valid(goal) or is_obstacle(start) or is_obstacle(goal):
            return None

        open_set = [(0, start)]  # (f_cost, position)
        came_from = {}
        g_cost = { (r, c): float('inf') for r in range(rows) for c in range(cols) }
        g_cost[start] = 0
        
        f_cost = { (r, c): float('inf') for r in range(rows) for c in range(cols) }
        f_cost[start] = heuristic(start, goal)

        open_set_hash = {start}

        while open_set:
            _, current = heapq.heappop(open_set)
            open_set_hash.remove(current)

            if current == goal:
                path = []
                while current in came_from:
                    path.append(current)
                    current = came_from[current]
                path.append(start)
                return path[::-1]

            for dr, dc in connectivity:
                neighbor = (current[0] + dr, current[1] + dc)

                if not is_valid(neighbor) or is_obstacle(neighbor):
                    continue

                tentative_g_cost = g_cost[current] + 1
                if tentative_g_cost < g_cost[neighbor]:
                    came_from[neighbor] = current
                    g_cost[neighbor] = tentative_g_cost
                    f_cost[neighbor] = g_cost[neighbor] + heuristic(neighbor, goal)
                    if neighbor not in open_set_hash:
                        heapq.heappush(open_set, (f_cost[neighbor], neighbor))
                        open_set_hash.add(neighbor)
        
        return None # No path found

class IdentityPlanner:
    def __init__(self, feedback):
        self.feedback = feedback
        self.feedback.print("INFO", "IdentityPlanner initialized")
    
    def plan_path(self, high_level_path_metric):
        '''
        Input: high level path in <robot>/odom frame, Nx2 numpy array
        Output: (bool, path) -> (success, path in odom frame)
        '''
        # self.feedback.print("INFO", f"{high_level_path_metric[-1]}")
        output = {
                    'target_point_metric': None,
                    'path_shapely': shapely.LineString(high_level_path_metric[:, :2]),
                    'path_waypoints_metric': high_level_path_metric
                }
        return True, output<|MERGE_RESOLUTION|>--- conflicted
+++ resolved
@@ -152,17 +152,13 @@
     def occupancy_map(self) -> np.ndarray:
         return self.occupancy_map_obj.get_grid()
     
-<<<<<<< HEAD
-    def plan_path(self, high_level_path_metric):
-=======
 
     def get_progress_along_path(self, path_shapely, current_point):
         self.feedback.print("INFO", f"Current point: {current_point}")
         current_point_shapely = shapely.Point(current_point[0], current_point[1]) # (x,y) = (col, row)
         return shapely.line_locate_point(path_shapely, current_point_shapely)
 
-    def plan_path(self, high_level_path_metric, lookahead_distance_grid = 50):
->>>>>>> 6c609e3d
+    def plan_path(self, high_level_path_metric):
         '''
         Input: high level path in <robot>/odom frame, Nx2 numpy array
         Output: (bool, path) -> (success, path in odom frame)
@@ -172,7 +168,6 @@
         # 1. project to current path distance
         # Assume self.robot_pose is in vision coordinate frame
         
-<<<<<<< HEAD
         with self.occupancy_map_obj: #TODO: too ugly, any better way?
             # get robot pose 
             self.set_robot_pose()
@@ -186,12 +181,9 @@
 
             # convert poses to shapely points/lines
             high_level_path_shapely = shapely.LineString(high_level_path_grid)
-            current_point_shapely = shapely.Point(current_point_grid[0], current_point_grid[1]) # (x,y) = (col, row)
-
             # where are we along the path?
-            progress_distance_shapely = shapely.line_locate_point(high_level_path_shapely, current_point_shapely)
-            self.feedback.print("DEBUG", f"Current point: {current_point_grid}, progress distance along path: {progress_distance_shapely}, lookahead distance: {self.lookahead_distance_grid}")
-            progress_point_shapely = shapely.line_interpolate_point(high_level_path_shapely, progress_distance_shapely)
+            progress_distance_shapely = self.get_progress_along_path(high_level_path_shapely, current_point_grid)
+            self.feedback.print("INFO", f"Current point: {current_point_grid}, progress distance along path: {progress_distance_shapely}, lookahead distance: {self.lookahead_distance_grid}")
             
             # get line point at lookahead distance
             target_distance_shapely = progress_distance_shapely + self.lookahead_distance_grid
@@ -199,31 +191,8 @@
             
             # find the target in grid cell coordinates (make it free)
             target_point_grid = (int(target_point_shapely.x), int(target_point_shapely.y))
-            target_point_grid_proj = self.project_goal_to_grid(target_point_grid)
-            
-=======
-        # convert poses to grid cells
-        high_level_path_grid = [self.global_pose_to_grid_cell(np.array([pt[0], pt[1], 0, 1]).reshape(4,1)) for pt in high_level_path_metric[:, :2]]
-        high_level_path_grid = np.array(high_level_path_grid).reshape(-1,2)
-        self.feedback.print("INFO", f"High level path (grid cells): {high_level_path_grid}")
-        current_point_grid = self.global_pose_to_grid_cell(self.robot_pose[:, 3].reshape(4,1))
-        self.feedback.print("INFO", f"Current point (grid cell): {current_point_grid}")
-
-        # convert poses to shapely points/lines
-        high_level_path_shapely = shapely.LineString(high_level_path_grid)
-        # where are we along the path?
-        progress_distance_shapely = self.get_progress_along_path(high_level_path_shapely, current_point_grid)
-        self.feedback.print("INFO", f"Current point: {current_point_grid}, progress distance along path: {progress_distance_shapely}, lookahead distance: {lookahead_distance_grid}")
-        
-        # get line point at lookahead distance
-        target_distance_shapely = progress_distance_shapely + lookahead_distance_grid
-        target_point_shapely = shapely.line_interpolate_point(high_level_path_shapely, target_distance_shapely)
-        
-        # find the target in grid cell coordinates (make it free)
-        target_point_grid = (int(target_point_shapely.x), int(target_point_shapely.y))
-        target_point_grid_proj = self.project_goal_to_grid(target_point_grid, high_level_path_shapely)
-        
->>>>>>> 6c609e3d
+            target_point_grid_proj = self.project_goal_to_grid(target_point_grid, high_level_path_shapely)
+        
 
             output = {
                         'target_point_metric': self.grid_cell_to_global_pose(target_point_grid_proj),
@@ -274,50 +243,27 @@
         # debug the cell projection is correct
         self.feedback.print("DEBUG", f"Projected cell: {projected_cell}")
         return projected_cell
-
-
-<<<<<<< HEAD
-    def project_goal_observed(self, goal):
-        def is_free(cell):
-            return self.occupancy_map[cell[0], cell[1]] == 0
-
-        if is_free(goal):
-            return goal
-        free_cells = np.argwhere(self.occupancy_map == 0)
-        if free_cells.size == 0:
-            return None
-        dists = np.linalg.norm(free_cells - np.array(goal).T, axis=1)
-        return tuple(free_cells[np.argmin(dists)])
-
-    def project_goal_unknown_frontier(self, goal):
-        # Define a 4-connected kernel
-=======
+    
     def get_frontier_cells(self):
->>>>>>> 6c609e3d
         kernel = np.ones((3,3), dtype=np.uint8)
         kernel[1,1] = 0
 
         # Unknown neighbor count for each cell
-        unknown_neighbors = convolve((self.occupancy_map == -1).astype(np.uint8), kernel, mode='constant', cval=1)
+        unknown_neighbors = convolve((self.occupancy_grid == -1).astype(np.uint8), kernel, mode='constant', cval=1)
 
         # Edge mask (True for border cells)
-        edge_mask = np.zeros_like(self.occupancy_map, dtype=bool)
+        edge_mask = np.zeros_like(self.occupancy_grid, dtype=bool)
         edge_mask[0, :] = True
         edge_mask[-1, :] = True
         edge_mask[:, 0] = True
         edge_mask[:, -1] = True
 
         # Frontier = free and (has unknown neighbor OR on edge)
-<<<<<<< HEAD
-        frontier_mask = (self.occupancy_map == 0) & ((unknown_neighbors > 0) | edge_mask)
-=======
         frontier_mask = (self.occupancy_grid == 0) & ((unknown_neighbors > 0) | edge_mask)
         
->>>>>>> 6c609e3d
         frontier_cells = np.argwhere(frontier_mask)
     
         return frontier_cells
-
 
     def project_goal_observed(self, goal, path_shapely, epsilon=0):
         def is_free(cell):
@@ -351,20 +297,11 @@
             return free_cell_candidate
         
         return frontier_cell_candidate
-
-
-    def project_goal_unknown_frontier(self, goal):
-        # Define a 4-connected kernel
-        frontier_cells = self.get_frontier_cells()
-        if frontier_cells.size == 0:
-            return None
-        dists = np.linalg.norm(frontier_cells - np.array(goal).T, axis=1)
-        return tuple(frontier_cells[np.argmin(dists)])
-
+    
     def project_goal_to_grid(self, goal, path_shapely):
         ## assumes that goal is in same coordinate frame as the occupancy grid
         # heurestic for right now will be clamping it to the occupancy grid.
-        h, w = self.occupancy_map.shape
+        h, w = self.occupancy_grid.shape
         bound_i, bound_j = [0, h-1], [0, w-1]
 
         def within_bounds(cell):
