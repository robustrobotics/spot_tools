# Copyright (c) 2023 Boston Dynamics, Inc.  All rights reserved.
#
# Downloading, reproducing, distributing or otherwise using the SDK Software
# is subject to the terms and conditions of the Boston Dynamics Software
# Development Kit License (20191101-BDSDK-SL).


""" From arm grasp example.
"""
import argparse
import math
import sys
import time

import cv2
import numpy as np

import bosdyn.client
import bosdyn.client.estop
import bosdyn.client.lease
import bosdyn.client.util

from bosdyn.api import estop_pb2, geometry_pb2, image_pb2, manipulation_api_pb2
from bosdyn.client.estop import EstopClient
from bosdyn.client.frame_helpers import ODOM_FRAME_NAME, VISION_FRAME_NAME, BODY_FRAME_NAME, get_vision_tform_body, get_a_tform_b, get_se2_a_tform_b, math_helpers
from bosdyn.client.image import ImageClient
from bosdyn.client.manipulation_api_client import ManipulationApiClient
from bosdyn.client.robot_command import (RobotCommandBuilder, RobotCommandClient,
                                         block_until_arm_arrives, blocking_stand, block_for_trajectory_cmd)
from bosdyn.client.robot_state import RobotStateClient

""" From arm_impedance example
# """
# from arm_impedance_control_helpers import (apply_force_at_current_position,
#                                            get_impedance_mobility_params, get_root_T_ground_body)

from bosdyn.client.math_helpers import Quat, SE3Pose, Vec3

from bosdyn.util import seconds_to_duration

"""
From arm_freeze example
"""
from bosdyn.api.spot import robot_command_pb2 as spot_command_pb2

from spot_skills.grasp_utils import (get_user_grasp_input, add_grasp_constraint)
from spot_skills.arm_utils import (
    close_gripper,
    open_gripper,
    stow_arm,
)

import matplotlib as plt
from typing import Tuple
from bosdyn.api.geometry_pb2 import SE2Velocity, SE2VelocityLimit, Vec2
from bosdyn.api.basic_command_pb2 import RobotCommandFeedbackStatus

###
g_image_click = None
g_image_display = None

# impedance 
ENABLE_STAND_HIP_ASSIST = True
ENABLE_STAND_YAW_ASSIST = False

# assume object already held (use grasp_utils)
# 1. YOLO / User input for image 

# view = "front_left_fisheye" # check
# image, img = spot.getimageRGB(view)
# # image request - info about camera, 
# # img - numpy array, actual image
# pixel_xy = get_user_grasp_input(spot, img)

# 2. Grasp (without stowing back)
def grasp_in_image(spot, image, xy, grasp_constraint):
    robot_state_client = spot.state_client
    manipulation_api_client = spot.manipulation_api_client

    pick_vec = geometry_pb2.Vec2(x=xy[0], y=xy[1])

    # Build the proto
    grasp = manipulation_api_pb2.PickObjectInImage(
        pixel_xy=pick_vec,
        transforms_snapshot_for_camera=image.shot.transforms_snapshot,
        frame_name_image_sensor=image.shot.frame_name_image_sensor,
        camera_model=image.source.pinhole,
    )

    # Optionally add a grasp constraint.  This lets you tell the robot you only want top-down grasps or side-on grasps.
    add_grasp_constraint(grasp_constraint, grasp, robot_state_client)

    # Ask the robot to pick up the object
    grasp_request = manipulation_api_pb2.ManipulationApiRequest(
        pick_object_in_image=grasp
    )

    # Send the request
    cmd_response = manipulation_api_client.manipulation_api_command(
        manipulation_api_request=grasp_request
    )

    # Get feedback from the robot
    while True:
        feedback_request = manipulation_api_pb2.ManipulationApiFeedbackRequest(
            manipulation_cmd_id=cmd_response.manipulation_cmd_id
        )

        # Send the request
        response = manipulation_api_client.manipulation_api_feedback_command(
            manipulation_api_feedback_request=feedback_request
        )

        current_state = manipulation_api_pb2.ManipulationFeedbackState.Name(
            response.current_state
        )
        print(f"Current state: {current_state}")

        failed_states = [
            manipulation_api_pb2.MANIP_STATE_GRASP_FAILED,
            manipulation_api_pb2.MANIP_STATE_GRASP_PLANNING_NO_SOLUTION,
            manipulation_api_pb2.MANIP_STATE_GRASP_FAILED_TO_RAYCAST_INTO_MAP,
            manipulation_api_pb2.MANIP_STATE_GRASP_PLANNING_WAITING_DATA_AT_EDGE,
        ]

        if response.current_state in failed_states:
            print("Grasp failed.")
            break

        if (
            response.current_state
            == manipulation_api_pb2.MANIP_STATE_GRASP_SUCCEEDED
        ):
            success = True
            break


# 3. Keep joint frozen, move into drag position (spinning)
def move_into_drag_mode(spot):
    # # relative_pose = math_helpers.Vec3(x=1, y=0, z=0)
    # rel_x = relative_pose.x
    # rel_y = relative_pose.y

    # Set up spot
    robot = spot.robot

    robot_state_client = spot.state_client
    manipulation_api_client = spot.manipulation_api_client
    command_client = robot.ensure_client(RobotCommandClient.default_service_name)

    ## 1. Keep arm in place relative to world frame (odom)
    odom_T_hand = get_a_tform_b(robot_state_client.get_robot_state().kinematic_state.transforms_snapshot, ODOM_FRAME_NAME, "hand")
    arm_command = RobotCommandBuilder.arm_pose_command_from_pose(odom_T_hand.to_proto(),
                                                                ODOM_FRAME_NAME, seconds=2)
    # Construct a RobotCommand from the arm command
    command = RobotCommandBuilder.build_synchro_command(arm_command)
    
    # Send the request to the robot.
    cmd_id = command_client.robot_command(command)
    robot.logger.info('Keeping end-effector at location in odom front of and to the side of the robot.')

    # Wait until the arm arrives at the goal.
    block_until_arm_arrives(command_client, cmd_id, timeout_sec=5)
    input("Is it frozen?")
    
    ## 2. Turn to the left 90 degrees (feel free to adjust the angle or rel x, y)
    turn_angle = np.deg2rad(90)
    mobility_params = mobility_params_for_slow_walk()
    walk_command = RobotCommandBuilder.synchro_trajectory_command_in_body_frame(
    0.75, 0, turn_angle,
    robot_state_client.get_robot_state().kinematic_state.transforms_snapshot,
    params=mobility_params)

    # Send the request
    end_time = 3
    cmd_id = command_client.robot_command(walk_command, end_time_secs=time.time() + end_time)
    robot.logger.info('Walking with hand fixed relative to world.')

    # Wait until the body arrives at the goal.
    block_for_trajectory_cmd(command_client, cmd_id, timeout_sec=10)

    input("Did spot turn 90 degrees?")


    # # Need to adjust the input rel x, rel y to account for the arm being to off to the side
    # # Obtain transform from hand (arm) to body
    # body_T_hand = get_a_tform_b(robot_state_client.get_robot_state().kinematic_state.transforms_snapshot, "body", "hand")
    # x_offset = body_T_hand.position.x
    # y_offset = body_T_hand.position.y
    # print(f"Hand to body offset: {x_offset:.2f} m, {y_offset:.2f} m")
    # rel_x = rel_x - x_offset # might need to add half of the body length?
    # rel_y = rel_y - y_offset 
    # print(f"Updated relative (x,y) = ({rel_x:.2f}, {rel_y:.2f})")

    ##3. Now fix arm relative to body (should be off to the side)
    body_T_hand = get_a_tform_b(robot_state_client.get_robot_state().kinematic_state.transforms_snapshot, "body", "hand")
    arm_command = RobotCommandBuilder.arm_pose_command_from_pose(body_T_hand.to_proto(),
                                                                "body", seconds=2)
    # Construct a RobotCommand from the arm command
    command = RobotCommandBuilder.build_synchro_command(arm_command)

    # Send the request to the robot.
    cmd_id = command_client.robot_command(command)
    robot.logger.info(
        'Keeping end-effector at location relative to body to the side of the robot.')

    # Wait until the arm arrives at the goal.
    block_until_arm_arrives(command_client, cmd_id, timeout_sec=5)

    ## Turn back to the right (reverse the original turn (?))
    mobility_params = mobility_params_for_slow_walk()
    walk_command = RobotCommandBuilder.synchro_trajectory_command_in_body_frame(
    0, 0, -turn_angle,
    robot_state_client.get_robot_state().kinematic_state.transforms_snapshot,
    params=mobility_params)

    # Send the request
    end_time = 3
    cmd_id = command_client.robot_command(walk_command, end_time_secs=time.time() + end_time)
    robot.logger.info('Walking with hand fixed relative to world.')

    # Wait until the body arrives at the goal.
    block_for_trajectory_cmd(command_client, cmd_id, timeout_sec=10)
    input("Did spot turn  back?")

# 4. Move it relative pose
<<<<<<< HEAD
def navigate_to_relative_pose(spot, relative_pose, start_odom_T_body):
=======
def navigate_to_relative_pose(
    spot, 
    body_tform_goal: math_helpers.SE2Pose,
    max_xytheta_vel: Tuple[float, float, float] = (2.0, 2.0, 1.0),
    min_xytheta_vel: Tuple[float, float, float] = (-2.0, -2.0, -1.0),
    timeout: float = 20.0, 
    on_build_command=None,
) -> None:
    """Execute a relative move.

    The pose is dx, dy, dyaw relative to the robot's body.

    *** same as in navigation_utils but adds build_on_command
    """
    # Get the robot's current state.
    robot_state = spot.get_state()
    transforms = robot_state.kinematic_state.transforms_snapshot

    assert str(transforms) != ""

    # We do not want to command this goal in body frame because the body will
    # move, thus shifting our goal. Instead, we transform this offset to get
    # the goal position in the output frame (odometry).
    out_tform_body = get_se2_a_tform_b(transforms, ODOM_FRAME_NAME, BODY_FRAME_NAME)
    out_tform_goal = out_tform_body * body_tform_goal

    # Command the robot to go to the goal point in the specified
    # frame. The command will stop at the new position.
    # Constrain the robot not to turn, forcing it to strafe laterally.
    speed_limit = SE2VelocityLimit(
        max_vel=SE2Velocity(
            linear=Vec2(x=max_xytheta_vel[0], y=max_xytheta_vel[1]),
            angular=max_xytheta_vel[2],
        ),
        min_vel=SE2Velocity(
            linear=Vec2(x=min_xytheta_vel[0], y=min_xytheta_vel[1]),
            angular=min_xytheta_vel[2],
        ),
    )
    mobility_params = spot_command_pb2.MobilityParams(vel_limit=speed_limit)

    robot_command_client = spot.robot.ensure_client(
        RobotCommandClient.default_service_name
    )
    robot_cmd = RobotCommandBuilder.synchro_se2_trajectory_point_command(
        goal_x=out_tform_goal.x,
        goal_y=out_tform_goal.y,
        goal_heading=out_tform_goal.angle,
        frame_name=ODOM_FRAME_NAME,
        params=mobility_params,
        build_on_command=on_build_command
    )
    cmd_id = robot_command_client.robot_command(
        lease=None, command=robot_cmd, end_time_secs=time.time() + timeout
    )
    start_time = time.perf_counter()
    while (time.perf_counter() - start_time) <= timeout:
        feedback = robot_command_client.robot_command_feedback(cmd_id)
        mobility_feedback = (
            feedback.feedback.synchronized_feedback.mobility_command_feedback
        )
        if mobility_feedback.status != RobotCommandFeedbackStatus.STATUS_PROCESSING:  # pylint: disable=no-member,line-too-long
            spot.robot.logger.info("Failed to reach the goal")
            return
        traj_feedback = mobility_feedback.se2_trajectory_feedback
        if (
            traj_feedback.status == traj_feedback.STATUS_AT_GOAL
            and traj_feedback.body_movement_status == traj_feedback.BODY_STATUS_SETTLED
        ):
            return
    if (time.perf_counter() - start_time) > timeout:
        spot.robot.logger.info("Timed out waiting for movement to execute!")

def navigate_to_relative_pose_old(spot, relative_pose):
>>>>>>> a9b5eee8
    ''' Navigates to relative pose while keep arm joint frozen'''
    robot_state_client = spot.state_client
    manipulation_api_client = spot.manipulation_api_client
    command_client = spot.robot.ensure_client(RobotCommandClient.default_service_name)

    rel_x = relative_pose.x
    rel_y = relative_pose.y

    start_pos = start_odom_T_body.position  # x, y, z
    start_yaw = start_odom_T_body.rot.to_yaw()
    # robot = spot 

    # Create a joint freeze command
    joint_freeze_command = RobotCommandBuilder.arm_joint_freeze_command()

    # Create a synchronized command with the joint_freeze_command and a walking command (mobility)
    # WALK_DIST = 1.0  # meters # previously 0.75 * WALK_DIST
    # 4/12 - relative x and y should be relative to robot's original position
    
    # compute new relative x and y
    # intermediate_robot_state = robot_state_client.get_robot_state()
    intermediate_robot_state = spot.get_state()
    # intermediate_vision_T_body = get_vision_tform_body(intermediate_robot_state.kinematic_state.transforms_snapshot)
    intermediate_odom_T_body = get_a_tform_b(intermediate_robot_state.kinematic_state.transforms_snapshot, ODOM_FRAME_NAME, "body")
    # start_tf = get_a_tform_b(robot_state.kinematic_state.transforms_snapshot, "vision", "body")
    intermediate_pos = intermediate_odom_T_body.position  # x, y, z
    intermediate_yaw = intermediate_odom_T_body.rot.to_yaw()
    print(f"Spot's intermediate position: {intermediate_pos.x:.2f} m, {intermediate_pos.y:.2f} m, {intermediate_pos.z:.2f} m, {intermediate_yaw:.2f} rad")
    new_rel_x = rel_x - (intermediate_pos.x - start_pos.x)
    new_rel_y = rel_y - (intermediate_pos.y - start_pos.y)
    new_rel_yaw = 0.0 - (intermediate_yaw - start_yaw)
    print(f"New relative (x,y) = ({new_rel_x:.2f}, {new_rel_y:.2f}), yaw = {new_rel_yaw:.2f}")
    # new_rel_y = start_pos.y + rel_y - intermediate_pos.y

    end_time = 10  # seconds
    mobility_params = mobility_params_for_slow_walk()
    
    joint_freeze_and_walk_command = RobotCommandBuilder.synchro_trajectory_command_in_body_frame(
        new_rel_x, new_rel_y, new_rel_yaw,
        robot_state_client.get_robot_state().kinematic_state.transforms_snapshot,
        params=mobility_params, build_on_command=joint_freeze_command)

    # joint_freeze_and_walk_command = RobotCommandBuilder.synchro_trajectory_command_in_body_frame(
    #     rel_x, rel_y, 0,
    #     robot_state_client.get_robot_state().kinematic_state.transforms_snapshot,
    #     params=mobility_params, build_on_command=joint_freeze_command)

    # Send the request
    cmd_id = command_client.robot_command(joint_freeze_and_walk_command, end_time_secs=time.time() + end_time)
    spot.robot.logger.info('Walking with joint move to freeze.')

    # Wait until the body arrives at the goal.
    block_for_trajectory_cmd(command_client, cmd_id, timeout_sec=10)

# given relative x,y position 

# 1. usewith arm in front, move to left (or right) so arm to side front
# 2. 

# High level function to be called 
def drag_object(spot, relative_pose, grasp_constraint=None, debug=False):
<<<<<<< HEAD
    # S0 - Get start pose
    start_odom_T_body = get_a_tform_b(spot.get_state().kinematic_state.transforms_snapshot, ODOM_FRAME_NAME, "body")
    start_pos = start_odom_T_body.position  # x, y, z
    start_yaw = start_odom_T_body.rot.to_yaw()
    print(f"Spot's starting position: {start_pos.x:.2f} m, {start_pos.y:.2f} m, {start_pos.z:.2f} m, {start_yaw:.2f} rad")
=======
    # S0 - get relative pose of desired goal as a absolute pose in world frame
    transforms = spot.get_state().kinematic_state.transforms_snapshot

    body_0_tform_goal=math_helpers.SE2Pose(x=relative_pose.x, y=relative_pose.y, angle=relative_pose.angle)
    print("Body 0 tform goal", body_0_tform_goal)

    out_tform_body_0 = get_se2_a_tform_b(transforms, ODOM_FRAME_NAME, BODY_FRAME_NAME)
    print("Out tform body 0", out_tform_body_0)

    out_tform_goal = out_tform_body_0 * body_0_tform_goal
    print("Out tform goal", out_tform_goal)
>>>>>>> a9b5eee8

    # S1 - Get image and ask user to select object in image
    view = "frontleft_fisheye_image" # check
    image, img = spot.get_image_RGB(view) # # image request - info about camera, img - numpy array, actual image
    
    pixel_xy = get_user_grasp_input(spot, img) # returns pixel coordinates
    print(pixel_xy)

    # S2 - Grasp object based on pixel coordinates
<<<<<<< HEAD
    grasp_object(spot, image, pixel_xy, grasp_constraint)
=======
    grasp_in_image(spot, image, pixel_xy_rotated, grasp_constraint)
>>>>>>> a9b5eee8

    #S3 - Go into drag mode (freeze, and move) 
    move_into_drag_mode(spot)
    
    return
    #S4 - Move to relative pose with frozen joint 
<<<<<<< HEAD
    navigate_to_relative_pose(spot,relative_pose,start_odom_T_body)
=======
    transforms = spot.get_state().kinematic_state.transforms_snapshot

    # body_tform_goal=math_helpers.SE2Pose(x=relative_pose.x, y=relative_pose.y, angle=relative_pose.angle)
    out_tform_body = get_se2_a_tform_b(transforms, ODOM_FRAME_NAME, BODY_FRAME_NAME)
    print("Out tform body", out_tform_body)

    body_tform_goal = out_tform_goal.inverse() * out_tform_body
    print("Body tform goal", body_tform_goal)

    navigate_to_relative_pose(spot, body_tform_goal, on_build_command=joint_freeze_command)
    joint_freeze_command = RobotCommandBuilder.arm_joint_freeze_command()
>>>>>>> a9b5eee8
    #S5 - Release grip
    open_gripper(spot)

    spot.robot.logger("finished drag sequence")

    



# helper functions
def mobility_params_for_slow_walk():
    """
    Limit the x speed of the robot during the mobility phases of this example.  This is purely
      for aesthetic purposes to observe the hand's behavior longer while walking.
    """
    speed_limit = geometry_pb2.SE2VelocityLimit(
        max_vel=geometry_pb2.SE2Velocity(linear=geometry_pb2.Vec2(x=0.2, y=2), angular=1),
        min_vel=geometry_pb2.SE2Velocity(linear=geometry_pb2.Vec2(x=-0.2, y=-2), angular=-1))
    return spot_command_pb2.MobilityParams(vel_limit=speed_limit)<|MERGE_RESOLUTION|>--- conflicted
+++ resolved
@@ -224,9 +224,6 @@
     input("Did spot turn  back?")
 
 # 4. Move it relative pose
-<<<<<<< HEAD
-def navigate_to_relative_pose(spot, relative_pose, start_odom_T_body):
-=======
 def navigate_to_relative_pose(
     spot, 
     body_tform_goal: math_helpers.SE2Pose,
@@ -301,7 +298,6 @@
         spot.robot.logger.info("Timed out waiting for movement to execute!")
 
 def navigate_to_relative_pose_old(spot, relative_pose):
->>>>>>> a9b5eee8
     ''' Navigates to relative pose while keep arm joint frozen'''
     robot_state_client = spot.state_client
     manipulation_api_client = spot.manipulation_api_client
@@ -363,13 +359,12 @@
 
 # High level function to be called 
 def drag_object(spot, relative_pose, grasp_constraint=None, debug=False):
-<<<<<<< HEAD
     # S0 - Get start pose
     start_odom_T_body = get_a_tform_b(spot.get_state().kinematic_state.transforms_snapshot, ODOM_FRAME_NAME, "body")
     start_pos = start_odom_T_body.position  # x, y, z
     start_yaw = start_odom_T_body.rot.to_yaw()
     print(f"Spot's starting position: {start_pos.x:.2f} m, {start_pos.y:.2f} m, {start_pos.z:.2f} m, {start_yaw:.2f} rad")
-=======
+
     # S0 - get relative pose of desired goal as a absolute pose in world frame
     transforms = spot.get_state().kinematic_state.transforms_snapshot
 
@@ -381,7 +376,6 @@
 
     out_tform_goal = out_tform_body_0 * body_0_tform_goal
     print("Out tform goal", out_tform_goal)
->>>>>>> a9b5eee8
 
     # S1 - Get image and ask user to select object in image
     view = "frontleft_fisheye_image" # check
@@ -391,20 +385,13 @@
     print(pixel_xy)
 
     # S2 - Grasp object based on pixel coordinates
-<<<<<<< HEAD
-    grasp_object(spot, image, pixel_xy, grasp_constraint)
-=======
     grasp_in_image(spot, image, pixel_xy_rotated, grasp_constraint)
->>>>>>> a9b5eee8
 
     #S3 - Go into drag mode (freeze, and move) 
     move_into_drag_mode(spot)
     
     return
     #S4 - Move to relative pose with frozen joint 
-<<<<<<< HEAD
-    navigate_to_relative_pose(spot,relative_pose,start_odom_T_body)
-=======
     transforms = spot.get_state().kinematic_state.transforms_snapshot
 
     # body_tform_goal=math_helpers.SE2Pose(x=relative_pose.x, y=relative_pose.y, angle=relative_pose.angle)
@@ -415,8 +402,7 @@
     print("Body tform goal", body_tform_goal)
 
     navigate_to_relative_pose(spot, body_tform_goal, on_build_command=joint_freeze_command)
-    joint_freeze_command = RobotCommandBuilder.arm_joint_freeze_command()
->>>>>>> a9b5eee8
+    joint_freeze_command = RobotCommandBuilder.arm_joint_freeze_command()    navigate_to_relative_pose(spot,relative_pose,start_odom_T_body)
     #S5 - Release grip
     open_gripper(spot)
 
